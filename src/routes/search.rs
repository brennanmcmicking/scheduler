--- conflicted
+++ resolved
@@ -13,14 +13,9 @@
 
 pub async fn search<S: AppState>(State(state): State<S>, Form(query): Form<Search>) -> Markup {
     println!("{}", query.search);
-<<<<<<< HEAD
     let mut search = String::from(query.search).to_lowercase();
     search.retain(|c| !c.is_whitespace());
-    let result: Vec<&String> = state
-=======
-    let search = String::from(query.search).to_lowercase();
     let result: Vec<String> = state
->>>>>>> d5ef8fb1
         .courses()
         .iter()
         .filter(|x| x.contains(&search))
